<<<<<<< HEAD
# RIDS - Remote ID Spoofer

**Disclaimer**: This repository and its code are intended for educational purposes only.

An ESP8266/NodeMCU Drone RemoteID Spoofer.

This spawns 16 different fake drones broadcasting RemoteID, with them all flying in random directions around a particular GPS location.

![proof](./images/proof.jpg)
=======
# RemoteID Spoofer

An ESP8266/NodeMCU Drone RemoteID Spoofer.

![proof](./proof.jpg)
>>>>>>> fb94f7a2

Built based on work done by [sxjack](https://github.com/sxjack/uav_electronic_ids) and [SpacehuhnTech](https://github.com/SpacehuhnTech/esp8266_deauther).
I stand on the shoulders of giants.

## Installation

1. You need the [Arduino IDE](https://www.arduino.cc/en/software).
2. In Arduino IDE, go to `File` > `Preferences`, then add this URL to the `Additional Boards Manager URLs`:
	- https://raw.githubusercontent.com/SpacehuhnTech/arduino/main/package_spacehuhn_index.json
3. Now go to `Tools` > `Boards` > `Boards Manager`, search `deauther` and install `Deauther ESP8266 Boards`.
4. Select your board at `Tools` > `Board` > and be sure it is at `Deauther ESP8266 Boards` (and not at `ESP8266 Modules`).
5. Plug in your device, I used a NodeMCU v3, and select its COM port at `Tools` > `Port`.
6. Press `upload`, or use Ctrl+U.
7. The device should start broadcasting RemoteID packets generated for random flying machines.

## To-Do List

1. Add GPS capability to automatically create IDs wherever the device is located.

<|MERGE_RESOLUTION|>--- conflicted
+++ resolved
@@ -1,23 +1,14 @@
-<<<<<<< HEAD
 # RIDS - Remote ID Spoofer
 
 **Disclaimer**: This repository and its code are intended for educational purposes only.
 
 An ESP8266/NodeMCU Drone RemoteID Spoofer.
+Built based on work done by [sxjack](https://github.com/sxjack/uav_electronic_ids) and [SpacehuhnTech](https://github.com/SpacehuhnTech/esp8266_deauther).
+I stand on the shoulders of giants.
 
 This spawns 16 different fake drones broadcasting RemoteID, with them all flying in random directions around a particular GPS location.
 
 ![proof](./images/proof.jpg)
-=======
-# RemoteID Spoofer
-
-An ESP8266/NodeMCU Drone RemoteID Spoofer.
-
-![proof](./proof.jpg)
->>>>>>> fb94f7a2
-
-Built based on work done by [sxjack](https://github.com/sxjack/uav_electronic_ids) and [SpacehuhnTech](https://github.com/SpacehuhnTech/esp8266_deauther).
-I stand on the shoulders of giants.
 
 ## Installation
 
